--- conflicted
+++ resolved
@@ -219,18 +219,9 @@
 void sunxi_gpio_set_pull_bank(struct sunxi_gpio *pio, int bank_offset, u32 val);
 int sunxi_name_to_gpio(const char *name);
 
-<<<<<<< HEAD
-#if !defined CONFIG_SPL_BUILD && defined CONFIG_AXP_GPIO
-int axp_gpio_init(void);
-#else
-static inline int axp_gpio_init(void) { return 0; }
-#endif
-
 struct sunxi_gpio_plat {
 	struct sunxi_gpio *regs;
 	char bank_name[3];
 };
 
-=======
->>>>>>> 58b34b7e
 #endif /* _SUNXI_GPIO_H */