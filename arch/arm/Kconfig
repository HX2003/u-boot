menu "ARM architecture"
	depends on ARM

config SYS_ARCH
	default "arm"

config ARM64
	bool
	select PHYS_64BIT
	select SYS_CACHE_SHIFT_6
	imply SPL_SEPARATE_BSS

config ARM64_CRC32
	bool "Enable support for CRC32 instruction"
	depends on ARM64
	default y
	help
	  ARMv8 implements dedicated crc32 instruction for crc32 calculation.
	  This is faster than software crc32 calculation. This instruction may
	  not be present on all ARMv8.0, but is always present on ARMv8.1 and
	  newer.

config COUNTER_FREQUENCY
	int "Timer clock frequency"
	depends on ARM64 || CPU_V7A
	default 8000000 if IMX8 || MX7 || MX6UL || MX6ULL
	default 24000000 if ARCH_SUNXI || ARCH_EXYNOS || ROCKCHIP_RK3128 || \
			ROCKCHIP_RK3288 || ROCKCHIP_RK322X || ROCKCHIP_RK3036
	default 25000000 if ARCH_LX2160A || ARCH_LX2162A || ARCH_LS1088A
	default 100000000 if ARCH_ZYNQMP
	default 0
	help
	  For platforms with ARMv8-A and ARMv7-A which features a system
	  counter, those platforms needs software to program the counter
	  frequency. Setup time clock frequency for certain platform.
	  0 means no need to configure the system counter frequency.
	  For platforms needs the frequency set in U-Boot with a
	  pre-defined value, should have the macro defined as a non-zero value.

config POSITION_INDEPENDENT
	bool "Generate position-independent pre-relocation code"
	depends on ARM64 || CPU_V7A
	help
	  U-Boot expects to be linked to a specific hard-coded address, and to
	  be loaded to and run from that address. This option lifts that
	  restriction, thus allowing the code to be loaded to and executed from
	  almost any 4K aligned address. This logic relies on the relocation
	  information that is embedded in the binary to support U-Boot
	  relocating itself to the top-of-RAM later during execution.

config INIT_SP_RELATIVE
	bool "Specify the early stack pointer relative to the .bss section"
	depends on ARM64
	default n if ARCH_QEMU
	default y if POSITION_INDEPENDENT
	help
	  U-Boot typically uses a hard-coded value for the stack pointer
	  before relocation. Enable this option to instead calculate the
	  initial SP at run-time. This is useful to avoid hard-coding addresses
	  into U-Boot, so that it can be loaded and executed at arbitrary
	  addresses and thus avoid using arbitrary addresses at runtime.

	  If this option is enabled, the early stack pointer is set to
	  &_bss_start with a offset value added. The offset is specified by
	  SYS_INIT_SP_BSS_OFFSET.

config SYS_INIT_SP_BSS_OFFSET
	int "Early stack offset from the .bss base address"
	depends on ARM64
	depends on INIT_SP_RELATIVE
	default 524288
	help
	  This option's value is the offset added to &_bss_start in order to
	  calculate the stack pointer. This offset should be large enough so
	  that the early malloc region, global data (gd), and early stack usage
	  do not overlap any appended DTB.

config SPL_SYS_NO_VECTOR_TABLE
	depends on SPL
	bool

config LINUX_KERNEL_IMAGE_HEADER
	depends on ARM64
	bool
	help
	  Place a Linux kernel image header at the start of the U-Boot binary.
	  The format of the header is described in the Linux kernel source at
	  Documentation/arm64/booting.txt. This feature is useful since the
	  image header reports the amount of memory (BSS and similar) that
	  U-Boot needs to use, but which isn't part of the binary.

config LNX_KRNL_IMG_TEXT_OFFSET_BASE
	depends on LINUX_KERNEL_IMAGE_HEADER
	hex
	help
	  The value subtracted from CONFIG_TEXT_BASE to calculate the
	  TEXT_OFFSET value written to the Linux kernel image header.

config GICV2
	bool

config GICV3
	bool

config GIC_V3_ITS
	bool "ARM GICV3 ITS"
	select IRQ
	help
	  ARM GICV3 Interrupt translation service (ITS).
	  Basic support for programming locality specific peripheral
	  interrupts (LPI) configuration tables and enable LPI tables.
	  LPI configuration table can be used by u-boot or Linux.
	  ARM GICV3 has limitation, once the LPI table is enabled, LPI
	  configuration table can not be re-programmed, unless GICV3 reset.

config STATIC_RELA
	bool
	default y if ARM64

config DMA_ADDR_T_64BIT
	bool
	default y if ARM64

config HAS_VBAR
	bool

config HAS_THUMB2
	bool

config GPIO_EXTRA_HEADER
	bool

# Used for compatibility with asm files copied from the kernel
config ARM_ASM_UNIFIED
	bool
	default y

# Used for compatibility with asm files copied from the kernel
config THUMB2_KERNEL
	bool

config SYS_ICACHE_OFF
	bool "Do not enable icache"
	help
	  Do not enable instruction cache in U-Boot.

config SPL_SYS_ICACHE_OFF
	bool "Do not enable icache in SPL"
	depends on SPL
	default SYS_ICACHE_OFF
	help
	  Do not enable instruction cache in SPL.

config SYS_DCACHE_OFF
	bool "Do not enable dcache"
	help
	  Do not enable data cache in U-Boot.

config SPL_SYS_DCACHE_OFF
	bool "Do not enable dcache in SPL"
	depends on SPL
	default SYS_DCACHE_OFF
	help
	  Do not enable data cache in SPL.

config SYS_ARM_CACHE_CP15
	bool "CP15 based cache enabling support"
	help
	  Select this if your processor suports enabling caches by using
	  CP15 registers.

config SYS_ARM_MMU
	bool "MMU-based Paged Memory Management Support"
	select SYS_ARM_CACHE_CP15
	help
	  Select if you want MMU-based virtualised addressing space
	  support via paged memory management.

config SYS_ARM_MPU
	bool 'Use the ARM v7 PMSA Compliant MPU'
	help
	  Some ARM systems without an MMU have instead a Memory Protection
	  Unit (MPU) that defines the type and permissions for regions of
	  memory.
	  If your CPU has an MPU then you should choose 'y' here unless you
	  know that you do not want to use the MPU.

# If set, the workarounds for these ARM errata are applied early during U-Boot
# startup. Note that in general these options force the workarounds to be
# applied; no CPU-type/version detection exists, unlike the similar options in
# the Linux kernel. Do not set these options unless they apply!  Also note that
# the following can be machine-specific errata. These do have ability to
# provide rudimentary version and machine-specific checks, but expect no
# product checks:
# CONFIG_ARM_ERRATA_430973
# CONFIG_ARM_ERRATA_454179
# CONFIG_ARM_ERRATA_621766
# CONFIG_ARM_ERRATA_798870
# CONFIG_ARM_ERRATA_801819
# CONFIG_ARM_CORTEX_A8_CVE_2017_5715
# CONFIG_ARM_CORTEX_A15_CVE_2017_5715

config ARM_ERRATA_430973
	bool

config ARM_ERRATA_454179
	bool

config ARM_ERRATA_621766
	bool

config ARM_ERRATA_716044
	bool

config ARM_ERRATA_725233
	bool

config ARM_ERRATA_742230
	bool

config ARM_ERRATA_743622
	bool

config ARM_ERRATA_751472
	bool

config ARM_ERRATA_761320
	bool

config ARM_ERRATA_773022
	bool

config ARM_ERRATA_774769
	bool

config ARM_ERRATA_794072
	bool

config ARM_ERRATA_798870
	bool

config ARM_ERRATA_801819
	bool

config ARM_ERRATA_826974
	bool

config ARM_ERRATA_828024
	bool

config ARM_ERRATA_829520
	bool

config ARM_ERRATA_833069
	bool

config ARM_ERRATA_833471
	bool

config ARM_ERRATA_845369
	bool

config ARM_ERRATA_852421
	bool

config ARM_ERRATA_852423
	bool

config ARM_ERRATA_855873
	bool

config ARM_CORTEX_A8_CVE_2017_5715
	bool

config ARM_CORTEX_A15_CVE_2017_5715
	bool

config CPU_ARM720T
	bool
	select SYS_CACHE_SHIFT_5
	imply SYS_ARM_MMU

config CPU_ARM920T
	bool
	select SYS_CACHE_SHIFT_5
	imply SYS_ARM_MMU

config CPU_ARM926EJS
	bool
	select SYS_CACHE_SHIFT_5
	imply SYS_ARM_MMU
	imply SPL_SEPARATE_BSS

config CPU_ARM946ES
	bool
	select SYS_CACHE_SHIFT_5
	imply SYS_ARM_MMU

config CPU_ARM1136
	bool
	select SYS_CACHE_SHIFT_5
	imply SYS_ARM_MMU
	imply SPL_SEPARATE_BSS

config CPU_ARM1176
	bool
	select HAS_VBAR
	select SYS_CACHE_SHIFT_5
	imply SYS_ARM_MMU

config CPU_V7A
	bool
	select HAS_THUMB2
	select HAS_VBAR
	select SYS_CACHE_SHIFT_6
	imply SYS_ARM_MMU

config CPU_V7M
	bool
	select HAS_THUMB2
	select SYS_ARM_MPU
	select SYS_CACHE_SHIFT_5
	select SYS_THUMB_BUILD
	select THUMB2_KERNEL

config CPU_V7R
	bool
	select HAS_THUMB2
	select SYS_ARM_CACHE_CP15
	select SYS_ARM_MPU
	select SYS_CACHE_SHIFT_6

config SYS_CPU
	default "arm720t" if CPU_ARM720T
	default "arm920t" if CPU_ARM920T
	default "arm926ejs" if CPU_ARM926EJS
	default "arm946es" if CPU_ARM946ES
	default "arm1136" if CPU_ARM1136
	default "arm1176" if CPU_ARM1176
	default "armv7" if CPU_V7A
	default "armv7" if CPU_V7R
	default "armv7m" if CPU_V7M
	default "armv8" if ARM64

config SYS_ARM_ARCH
	int
	default 4 if CPU_ARM720T
	default 4 if CPU_ARM920T
	default 5 if CPU_ARM926EJS
	default 5 if CPU_ARM946ES
	default 6 if CPU_ARM1136
	default 6 if CPU_ARM1176
	default 7 if CPU_V7A
	default 7 if CPU_V7M
	default 7 if CPU_V7R
	default 8 if ARM64

choice
	prompt "Select the ARM data write cache policy"
	default SYS_ARM_CACHE_WRITETHROUGH if TARGET_BCMCYGNUS || RZA1
	default SYS_ARM_CACHE_WRITEBACK

config SYS_ARM_CACHE_WRITEBACK
	bool "Write-back (WB)"
	help
	  A write updates the cache only and marks the cache line as dirty.
	  External memory is updated only when the line is evicted or explicitly
	  cleaned.

config SYS_ARM_CACHE_WRITETHROUGH
	bool "Write-through (WT)"
	help
	  A write updates both the cache and the external memory system.
	  This does not mark the cache line as dirty.

config SYS_ARM_CACHE_WRITEALLOC
	bool "Write allocation (WA)"
	help
	  A cache line is allocated on a write miss. This means that executing a
	  store instruction on the processor might cause a burst read to occur.
	  There is a linefill to obtain the data for the cache line, before the
	  write is performed.
endchoice

config ARCH_VERY_EARLY_INIT
	bool

config SPL_ARCH_VERY_EARLY_INIT
	bool

config ARCH_CPU_INIT
	bool "Enable ARCH_CPU_INIT"
	help
	  Some architectures require a call to arch_cpu_init().
	  Say Y here to enable it

config SYS_ARCH_TIMER
	bool "ARM Generic Timer support"
	depends on CPU_V7A || ARM64
	default y if ARM64
	help
	  The ARM Generic Timer (aka arch-timer) provides an architected
	  interface to a timer source on an SoC.
	  It is mandatory for ARMv8 implementation and widely available
	  on ARMv7 systems.

config ARM_SMCCC
	bool "Support for ARM SMC Calling Convention (SMCCC)"
	depends on CPU_V7A || ARM64
	select ARM_PSCI_FW
	help
	  Say Y here if you want to enable ARM SMC Calling Convention.
	  This should be enabled if U-Boot needs to communicate with system
	  firmware (for example, PSCI) according to SMCCC.

config SEMIHOSTING
	bool "Support ARM semihosting"
	help
	  Semihosting is a method for a target to communicate with a host
	  debugger. It uses special instructions which the debugger will trap
	  on and interpret. This allows U-Boot to read/write files, print to
	  the console, and execute arbitrary commands on the host system.

	  Enabling this option will add support for reading and writing files
	  on the host system. If you don't have a debugger attached then trying
	  to do this will likely cause U-Boot to hang. Say 'n' if you are unsure.

config SEMIHOSTING_FALLBACK
	bool "Recover gracefully when semihosting fails"
	depends on SEMIHOSTING && ARM64
	default y
	help
	  Normally, if U-Boot makes a semihosting call and no debugger is
	  attached, then it will panic due to a synchronous abort
	  exception. This config adds an exception handler which will allow
	  U-Boot to recover. Say 'y' if unsure.

config SPL_SEMIHOSTING
	bool "Support ARM semihosting in SPL"
	depends on SPL
	help
	  Semihosting is a method for a target to communicate with a host
	  debugger. It uses special instructions which the debugger will trap
	  on and interpret. This allows U-Boot to read/write files, print to
	  the console, and execute arbitrary commands on the host system.

	  Enabling this option will add support for reading and writing files
	  on the host system. If you don't have a debugger attached then trying
	  to do this will likely cause U-Boot to hang. Say 'n' if you are unsure.

config SPL_SEMIHOSTING_FALLBACK
	bool "Recover gracefully when semihosting fails in SPL"
	depends on SPL_SEMIHOSTING && ARM64
	select ARMV8_SPL_EXCEPTION_VECTORS
	default y
	help
	  Normally, if U-Boot makes a semihosting call and no debugger is
	  attached, then it will panic due to a synchronous abort
	  exception. This config adds an exception handler which will allow
	  U-Boot to recover. Say 'y' if unsure.

config SYS_THUMB_BUILD
	bool "Build U-Boot using the Thumb instruction set"
	depends on !ARM64
	help
	   Use this flag to build U-Boot using the Thumb instruction set for
	   ARM architectures. Thumb instruction set provides better code
	   density. For ARM architectures that support Thumb2 this flag will
	   result in Thumb2 code generated by GCC.

config SPL_SYS_THUMB_BUILD
	bool "Build SPL using the Thumb instruction set"
	default y if SYS_THUMB_BUILD
	depends on !ARM64 && SPL
	help
	   Use this flag to build SPL using the Thumb instruction set for
	   ARM architectures. Thumb instruction set provides better code
	   density. For ARM architectures that support Thumb2 this flag will
	   result in Thumb2 code generated by GCC.

config TPL_SYS_THUMB_BUILD
	bool "Build TPL using the Thumb instruction set"
	default y if SYS_THUMB_BUILD
	depends on TPL && !ARM64
	help
	   Use this flag to build TPL using the Thumb instruction set for
	   ARM architectures. Thumb instruction set provides better code
	   density. For ARM architectures that support Thumb2 this flag will
	   result in Thumb2 code generated by GCC.

config SYS_L2_PL310
	bool "ARM PL310 L2 cache controller"
	help
	  Enable support for ARM PL310 L2 cache controller in U-Boot

config SPL_SYS_L2_PL310
	bool "ARM PL310 L2 cache controller in SPL"
	help
	  Enable support for ARM PL310 L2 cache controller in SPL

config SYS_L2CACHE_OFF
	bool "L2cache off"
	help
	  If SoC does not support L2CACHE or one does not want to enable
	  L2CACHE, choose this option.

config ENABLE_ARM_SOC_BOOT0_HOOK
	bool "prepare BOOT0 header"
	help
	  If the SoC's BOOT0 requires a header area filled with (magic)
	  values, then choose this option, and create a file included as
	  <asm/arch/boot0.h> which contains the required assembler code.

config USE_ARCH_MEMCPY
	bool "Use an assembly optimized implementation of memcpy"
	default y if !ARM64
	depends on !ARM64 || (ARM64 && (GCC_VERSION >= 90400))
	help
	  Enable the generation of an optimized version of memcpy.
	  Such an implementation may be faster under some conditions
	  but may increase the binary size.

config SPL_USE_ARCH_MEMCPY
	bool "Use an assembly optimized implementation of memcpy for SPL"
	default y if USE_ARCH_MEMCPY
	depends on SPL
	help
	  Enable the generation of an optimized version of memcpy.
	  Such an implementation may be faster under some conditions
	  but may increase the binary size.

config TPL_USE_ARCH_MEMCPY
	bool "Use an assembly optimized implementation of memcpy for TPL"
	default y if USE_ARCH_MEMCPY
	depends on TPL
	help
	  Enable the generation of an optimized version of memcpy.
	  Such an implementation may be faster under some conditions
	  but may increase the binary size.

config USE_ARCH_MEMMOVE
	bool "Use an assembly optimized implementation of memmove" if !ARM64
	default USE_ARCH_MEMCPY if ARM64
	depends on ARM64
	help
	  Enable the generation of an optimized version of memmove.
	  Such an implementation may be faster under some conditions
	  but may increase the binary size.

config SPL_USE_ARCH_MEMMOVE
	bool "Use an assembly optimized implementation of memmove for SPL" if !ARM64
	default SPL_USE_ARCH_MEMCPY if ARM64
	depends on SPL && ARM64
	help
	  Enable the generation of an optimized version of memmove.
	  Such an implementation may be faster under some conditions
	  but may increase the binary size.

config TPL_USE_ARCH_MEMMOVE
	bool "Use an assembly optimized implementation of memmove for TPL" if !ARM64
	default TPL_USE_ARCH_MEMCPY if ARM64
	depends on TPL && ARM64
	help
	  Enable the generation of an optimized version of memmove.
	  Such an implementation may be faster under some conditions
	  but may increase the binary size.

config USE_ARCH_MEMSET
	bool "Use an assembly optimized implementation of memset"
	default y if !ARM64
	depends on !ARM64 || (ARM64 && (GCC_VERSION >= 90400))
	help
	  Enable the generation of an optimized version of memset.
	  Such an implementation may be faster under some conditions
	  but may increase the binary size.

config SPL_USE_ARCH_MEMSET
	bool "Use an assembly optimized implementation of memset for SPL"
	default y if USE_ARCH_MEMSET
	depends on SPL
	help
	  Enable the generation of an optimized version of memset.
	  Such an implementation may be faster under some conditions
	  but may increase the binary size.

config TPL_USE_ARCH_MEMSET
	bool "Use an assembly optimized implementation of memset for TPL"
	default y if USE_ARCH_MEMSET
	depends on TPL
	help
	  Enable the generation of an optimized version of memset.
	  Such an implementation may be faster under some conditions
	  but may increase the binary size.

config ARM64_SUPPORT_AARCH32
	bool "ARM64 system support AArch32 execution state"
	depends on ARM64
	default y if !TARGET_THUNDERX_88XX
	help
	  This ARM64 system supports AArch32 execution state.

config S5P
	def_bool y if ARCH_EXYNOS || ARCH_S5PC1XX

choice
	prompt "Target select"
	default TARGET_HIKEY

config ARCH_AT91
	bool "Atmel AT91"
	select GPIO_EXTRA_HEADER
	select SPL_BOARD_INIT if SPL && !TARGET_SMARTWEB
	select SPL_SEPARATE_BSS if SPL

config ARCH_DAVINCI
	bool "TI DaVinci"
	select CPU_ARM926EJS
	select GPIO_EXTRA_HEADER
	select SPL_DM_SPI if SPL
	imply CMD_SAVES
	help
	  Support for TI's DaVinci platform.

config ARCH_KIRKWOOD
	bool "Marvell Kirkwood"
	select ARCH_MISC_INIT
	select BOARD_EARLY_INIT_F
	select CPU_ARM926EJS
	select GPIO_EXTRA_HEADER
	select TIMER

config ARCH_MVEBU
	bool "Marvell MVEBU family (Armada XP/375/38x/3700/7K/8K)"
	select DM
	select DM_ETH
	select DM_SERIAL
	select DM_SPI
	select DM_SPI_FLASH
	select GPIO_EXTRA_HEADER
	select SPL_DM_SPI if SPL
	select SPL_DM_SPI_FLASH if SPL
	select SPL_TIMER if SPL
	select TIMER
	select OF_CONTROL
	select OF_SEPARATE
	select SPI
	imply CMD_DM

config ARCH_ORION5X
	bool "Marvell Orion"
	select CPU_ARM926EJS
	select GPIO_EXTRA_HEADER
	select SPL_SEPARATE_BSS if SPL
	select TIMER

config TARGET_STV0991
	bool "Support stv0991"
	select CPU_V7A
	select DM
	select DM_SERIAL
	select DM_SPI
	select DM_SPI_FLASH
	select GPIO_EXTRA_HEADER
	select PL01X_SERIAL
	select SPI
	select SPI_FLASH
	imply CMD_DM

config ARCH_BCM283X
	bool "Broadcom BCM283X family"
	select DM
	select DM_GPIO
	select DM_SERIAL
	select GPIO_EXTRA_HEADER
	select OF_CONTROL
	select PL01X_SERIAL
	select SERIAL_SEARCH_ALL
	imply CMD_DM
	imply FAT_WRITE

config ARCH_BCMSTB
	bool "Broadcom BCM7XXX family"
	select CPU_V7A
	select DM
	select GPIO_EXTRA_HEADER
	select OF_CONTROL
	imply CMD_DM
	imply OF_HAS_PRIOR_STAGE
	help
	  This enables support for Broadcom ARM-based set-top box
	  chipsets, including the 7445 family of chips.

config ARCH_BCMBCA
	bool "Broadcom broadband chip family"
	select DM
	select OF_CONTROL
	imply CMD_DM

config TARGET_VEXPRESS_CA9X4
	bool "Support vexpress_ca9x4"
	select CPU_V7A
	select PL011_SERIAL

config TARGET_BCMCYGNUS
	bool "Support bcmcygnus"
	select CPU_V7A
	select GPIO_EXTRA_HEADER
	imply BCM_SF2_ETH
	imply BCM_SF2_ETH_GMAC
	imply CMD_HASH
	imply CRC32_VERIFY
	imply FAT_WRITE
	imply HASH_VERIFY
	imply NETDEVICES

config TARGET_BCMNS2
	bool "Support Broadcom Northstar2"
	select ARM64
	select GPIO_EXTRA_HEADER
	help
	  Support for Broadcom Northstar 2 SoCs.  NS2 is a quad-core 64-bit
	  ARMv8 Cortex-A57 processors targeting a broad range of networking
	  applications.

config TARGET_BCMNS3
	bool "Support Broadcom NS3"
	select ARM64
	select BOARD_LATE_INIT
	help
	  Support for Broadcom Northstar 3 SoCs. NS3 is a octo-core 64-bit
	  ARMv8 Cortex-A72 processors targeting a broad range of networking
	  applications.

config ARCH_EXYNOS
	bool "Samsung EXYNOS"
	select DM
	select DM_GPIO
	select DM_I2C
	select DM_ETH
	select DM_KEYBOARD
	select DM_SERIAL
	select DM_SPI
	select DM_SPI_FLASH
	select SPI
	select GPIO_EXTRA_HEADER
	imply SYS_THUMB_BUILD
	imply CMD_DM
	imply FAT_WRITE

config ARCH_S5PC1XX
	bool "Samsung S5PC1XX"
	select CPU_V7A
	select DM
	select DM_GPIO
	select DM_I2C
	select DM_SERIAL
	select GPIO_EXTRA_HEADER
	imply CMD_DM

config ARCH_HIGHBANK
	bool "Calxeda Highbank"
	select CPU_V7A
	select PL01X_SERIAL
	select DM
	select DM_SERIAL
	select OF_CONTROL
	select CLK
	select CLK_CCF
	select AHCI
	select DM_ETH
	select PHYS_64BIT
	imply OF_HAS_PRIOR_STAGE

config ARCH_INTEGRATOR
	bool "ARM Ltd. Integrator family"
	select DM
	select DM_SERIAL
	select GPIO_EXTRA_HEADER
	select PL01X_SERIAL
	imply CMD_DM

config ARCH_IPQ40XX
	bool "Qualcomm IPQ40xx SoCs"
	select CPU_V7A
	select DM
	select DM_GPIO
	select DM_SERIAL
	select DM_RESET
	select GPIO_EXTRA_HEADER
	select MSM_SMEM
	select PINCTRL
	select CLK
	select SMEM
	select OF_CONTROL
	imply CMD_DM

config ARCH_KEYSTONE
	bool "TI Keystone"
	select CMD_POWEROFF
	select CPU_V7A
	select DDR_SPD
	select SUPPORT_SPL
	select SYS_ARCH_TIMER
	select SYS_THUMB_BUILD
	imply CMD_MTDPARTS
	imply CMD_SAVES
	imply FIT

config ARCH_K3
	bool "Texas Instruments' K3 Architecture"
	select SPL
	select SUPPORT_SPL
	select FIT

config ARCH_OMAP2PLUS
	bool "TI OMAP2+"
	select CPU_V7A
	select GPIO_EXTRA_HEADER
	select SPL_BOARD_INIT if SPL
	select SPL_STACK_R if SPL
	select SUPPORT_SPL
	imply TI_SYSC if DM && OF_CONTROL
	imply FIT
	imply DM_EVENT
	imply SPL_SEPARATE_BSS

config ARCH_MESON
	bool "Amlogic Meson"
	select GPIO_EXTRA_HEADER
	imply DISTRO_DEFAULTS
	imply DM_RNG
	help
	  Support for the Meson SoC family developed by Amlogic Inc.,
	  targeted at media players and tablet computers. We currently
	  support the S905 (GXBaby) 64-bit SoC.

config ARCH_MEDIATEK
	bool "MediaTek SoCs"
	select DM
	select GPIO_EXTRA_HEADER
	select OF_CONTROL
	select SPL_DM if SPL
	select SPL_LIBCOMMON_SUPPORT if SPL
	select SPL_LIBGENERIC_SUPPORT if SPL
	select SPL_OF_CONTROL if SPL
	select SUPPORT_SPL
	help
	  Support for the MediaTek SoCs family developed by MediaTek Inc.
	  Please refer to doc/README.mediatek for more information.

config ARCH_LPC32XX
	bool "NXP LPC32xx platform"
	select CPU_ARM926EJS
	select DM
	select DM_GPIO
	select DM_SERIAL
	select GPIO_EXTRA_HEADER
	select SPL_DM if SPL
	select SUPPORT_SPL
	imply CMD_DM

config ARCH_IMX8
	bool "NXP i.MX8 platform"
	select ARM64
	select SYS_FSL_HAS_SEC
	select SYS_FSL_SEC_COMPAT_4
	select SYS_FSL_SEC_LE
	select DM
	select GPIO_EXTRA_HEADER
	select MACH_IMX
	select OF_CONTROL
	select ENABLE_ARM_SOC_BOOT0_HOOK
	imply DM_EVENT

config ARCH_IMX8M
	bool "NXP i.MX8M platform"
	select ARM64
	select GPIO_EXTRA_HEADER
	select MACH_IMX
	select SYS_FSL_HAS_SEC
	select SYS_FSL_SEC_COMPAT_4
	select SYS_FSL_SEC_LE
	select SYS_I2C_MXC
	select DM
	select SUPPORT_SPL
	imply CMD_DM
	imply DM_EVENT

config ARCH_IMX8ULP
	bool "NXP i.MX8ULP platform"
	select ARM64
	select DM
	select MACH_IMX
	select OF_CONTROL
	select SUPPORT_SPL
	select GPIO_EXTRA_HEADER
	select MISC
	select IMX_SENTINEL
	imply CMD_DM
	imply DM_EVENT

config ARCH_IMX9
	bool "NXP i.MX9 platform"
	select ARM64
	select DM
	select MACH_IMX
	select SUPPORT_SPL
	select GPIO_EXTRA_HEADER
	select MISC
	select IMX_SENTINEL
	imply CMD_DM
	imply DM_EVENT

config ARCH_IMXRT
	bool "NXP i.MXRT platform"
	select CPU_V7M
	select DM
	select DM_SERIAL
	select GPIO_EXTRA_HEADER
	select MACH_IMX
	select SUPPORT_SPL
	imply CMD_DM

config ARCH_MX23
	bool "NXP i.MX23 family"
	select CPU_ARM926EJS
	select GPIO_EXTRA_HEADER
	select MACH_IMX
	select PL011_SERIAL
	select SUPPORT_SPL

config ARCH_MX28
	bool "NXP i.MX28 family"
	select CPU_ARM926EJS
	select GPIO_EXTRA_HEADER
	select PL011_SERIAL
	select MACH_IMX
	select SUPPORT_SPL

config ARCH_MX31
	bool "NXP i.MX31 family"
	select CPU_ARM1136
	select GPIO_EXTRA_HEADER
	select MACH_IMX

config ARCH_MX7ULP
	bool "NXP MX7ULP"
	select BOARD_POSTCLK_INIT
	select CPU_V7A
	select GPIO_EXTRA_HEADER
	select MACH_IMX
	select SYS_FSL_HAS_SEC
	select SYS_FSL_SEC_COMPAT_4
	select SYS_FSL_SEC_LE
	select ROM_UNIFIED_SECTIONS
	imply MXC_GPIO
	imply SYS_THUMB_BUILD

config ARCH_MX7
	bool "Freescale MX7"
	select ARCH_MISC_INIT
	select CPU_V7A
	select GPIO_EXTRA_HEADER
	select MACH_IMX
	select SYS_FSL_HAS_SEC
	select SYS_FSL_SEC_COMPAT_4
	select SYS_FSL_SEC_LE
	imply BOARD_EARLY_INIT_F
	imply MXC_GPIO
	imply SYS_THUMB_BUILD

config ARCH_MX6
	bool "Freescale MX6"
	select BOARD_POSTCLK_INIT
	select CPU_V7A
	select GPIO_EXTRA_HEADER
	select MACH_IMX
	select SYS_FSL_HAS_SEC
	select SYS_FSL_SEC_COMPAT_4
	select SYS_FSL_SEC_LE
	select SYS_L2_PL310 if !SYS_L2CACHE_OFF
	imply MXC_GPIO
	imply SYS_THUMB_BUILD
	imply SPL_SEPARATE_BSS

config ARCH_MX5
	bool "Freescale MX5"
	select BOARD_EARLY_INIT_F
	select CPU_V7A
	select GPIO_EXTRA_HEADER
	select MACH_IMX
	imply MXC_GPIO

config ARCH_NEXELL
	bool "Nexell S5P4418/S5P6818 SoC"
	select ENABLE_ARM_SOC_BOOT0_HOOK
	select DM
	select GPIO_EXTRA_HEADER

config ARCH_NPCM
	bool "Support Nuvoton SoCs"
	select DM
	select OF_CONTROL
	imply CMD_DM

config ARCH_APPLE
	bool "Apple SoCs"
	select ARM64
	select CLK
	select CMD_USB
	select DM
	select DM_GPIO
	select DM_KEYBOARD
	select DM_MAILBOX
	select DM_RESET
	select DM_SERIAL
	select DM_SPI
	select DM_USB
	select VIDEO
	select IOMMU
	select LINUX_KERNEL_IMAGE_HEADER
	select OF_BOARD_SETUP
	select OF_CONTROL
	select PINCTRL
	select POSITION_INDEPENDENT
	select POWER_DOMAIN
	select REGMAP
	select SPI
	select SYSCON
	select SYSRESET
	select SYSRESET_WATCHDOG
	select SYSRESET_WATCHDOG_AUTO
	select USB
	imply CMD_DM
	imply CMD_GPT
	imply DISTRO_DEFAULTS
	imply OF_HAS_PRIOR_STAGE

config ARCH_OWL
	bool "Actions Semi OWL SoCs"
	select DM
	select DM_ETH
	select DM_SERIAL
	select GPIO_EXTRA_HEADER
	select OWL_SERIAL
	select CLK
	select CLK_OWL
	select OF_CONTROL
	select SYS_RELOC_GD_ENV_ADDR
	imply CMD_DM

config ARCH_QEMU
	bool "QEMU Virtual Platform"
	select DM
	select DM_SERIAL
	select OF_CONTROL
	select PL01X_SERIAL
	imply CMD_DM
	imply DM_RNG
	imply DM_RTC
	imply RTC_PL031
	imply OF_HAS_PRIOR_STAGE

config ARCH_RMOBILE
	bool "Renesas ARM SoCs"
	select DM
	select DM_SERIAL
	select GPIO_EXTRA_HEADER
	imply BOARD_EARLY_INIT_F
	imply CMD_DM
	imply FAT_WRITE
	imply SYS_THUMB_BUILD
	imply ARCH_MISC_INIT if DISPLAY_CPUINFO

config ARCH_SNAPDRAGON
	bool "Qualcomm Snapdragon SoCs"
	select ARM64
	select DM
	select DM_GPIO
	select DM_SERIAL
	select GPIO_EXTRA_HEADER
	select MSM_SMEM
	select OF_CONTROL
	select OF_SEPARATE
	select SMEM
	select SPMI
	imply CMD_DM

config ARCH_SOCFPGA
	bool "Altera SOCFPGA family"
	select ARCH_EARLY_INIT_R
	select ARCH_MISC_INIT if !TARGET_SOCFPGA_ARRIA10
	select ARM64 if TARGET_SOCFPGA_SOC64
	select CPU_V7A if TARGET_SOCFPGA_GEN5 || TARGET_SOCFPGA_ARRIA10
	select DM
	select DM_SERIAL
	select GICV2
	select GPIO_EXTRA_HEADER
	select ENABLE_ARM_SOC_BOOT0_HOOK if TARGET_SOCFPGA_GEN5 || TARGET_SOCFPGA_ARRIA10
	select OF_CONTROL
	select SPL_DM_RESET if DM_RESET
	select SPL_DM_SERIAL
	select SPL_LIBCOMMON_SUPPORT
	select SPL_LIBGENERIC_SUPPORT
	select SPL_OF_CONTROL
	select SPL_SEPARATE_BSS if TARGET_SOCFPGA_SOC64
	select SPL_SERIAL
	select SPL_SYSRESET
	select SPL_WATCHDOG
	select SUPPORT_SPL
	select SYS_NS16550
	select SYS_THUMB_BUILD if TARGET_SOCFPGA_GEN5 || TARGET_SOCFPGA_ARRIA10
	select SYSRESET
	select SYSRESET_SOCFPGA if TARGET_SOCFPGA_GEN5 || TARGET_SOCFPGA_ARRIA10
	select SYSRESET_SOCFPGA_SOC64 if TARGET_SOCFPGA_SOC64
	imply CMD_DM
	imply CMD_MTDPARTS
	imply CRC32_VERIFY
	imply DM_SPI
	imply DM_SPI_FLASH
	imply FAT_WRITE
	imply SPL
	imply SPL_DM
	imply SPL_DM_SPI
	imply SPL_DM_SPI_FLASH
	imply SPL_LIBDISK_SUPPORT
	imply SPL_MMC
	imply SYS_MMCSD_RAW_MODE_U_BOOT_USE_PARTITION
	imply SYS_MMCSD_RAW_MODE_U_BOOT_USE_PARTITION_TYPE
	imply SPL_SPI_FLASH_SUPPORT
	imply SPL_SPI
	imply L2X0_CACHE

config ARCH_SUNXI
	bool "Support sunxi (Allwinner) SoCs"
	select BOARD_SUNXI
	select GPIO_EXTRA_HEADER
	select OF_CONTROL
	select OF_SEPARATE
	select SPECIFY_CONSOLE_INDEX if SERIAL
	select SPL_STACK_R if SPL
	select SPL_SYS_MALLOC_SIMPLE if SPL
	select SPL_SYS_THUMB_BUILD if !ARM64
	select SYS_THUMB_BUILD if !ARM64
	select SPL_USE_TINY_PRINTF
<<<<<<< HEAD
=======
	select USE_PREBOOT
	select SYS_RELOC_GD_ENV_ADDR
	imply BOARD_LATE_INIT
	imply CMD_DM
	imply CMD_GPT
	imply CMD_UBI if MTD_RAW_NAND
	imply DISTRO_DEFAULTS
	imply FAT_WRITE
	imply FIT
	imply OF_LIBFDT_OVERLAY
	imply PRE_CONSOLE_BUFFER
	imply SPL_GPIO
	imply SPL_LIBCOMMON_SUPPORT
	imply SPL_LIBGENERIC_SUPPORT
	imply SPL_LOAD_FIT
	imply SPL_MMC if MMC
	imply SPL_POWER
	imply SPL_SERIAL
	imply SYSRESET
	imply SYSRESET_WATCHDOG
	imply SYSRESET_WATCHDOG_AUTO
	imply USB_GADGET
	imply WDT
>>>>>>> 65ec73f6

config ARCH_U8500
	bool "ST-Ericsson U8500 Series"
	select CPU_V7A
	select DM
	select DM_GPIO
	select DM_MMC if MMC
	select DM_SERIAL
	select DM_USB_GADGET if DM_USB
	select OF_CONTROL
	select SYSRESET
	select TIMER
	imply AB8500_USB_PHY
	imply ARM_PL180_MMCI
	imply CLK
	imply DM_PMIC
	imply DM_RTC
	imply NOMADIK_GPIO
	imply NOMADIK_MTU_TIMER
	imply PHY
	imply PL01X_SERIAL
	imply PMIC_AB8500
	imply RTC_PL031
	imply SYS_THUMB_BUILD
	imply SYSRESET_SYSCON

config ARCH_VERSAL
	bool "Support Xilinx Versal Platform"
	select ARM64
	select CLK
	select DM
	select DM_ETH if NET
	select DM_MMC if MMC
	select DM_SERIAL
	select GICV3
	select OF_CONTROL
	select SOC_DEVICE
	imply BOARD_LATE_INIT
	imply ENV_VARS_UBOOT_RUNTIME_CONFIG

config ARCH_VERSAL_NET
	bool "Support Xilinx Keystone Platform"
	select ARM64
	select CLK
	select DM
	select DM_ETH if NET
	select DM_MMC if MMC
	select DM_SERIAL
	select OF_CONTROL
	imply BOARD_LATE_INIT
	imply ENV_VARS_UBOOT_RUNTIME_CONFIG

config ARCH_VF610
	bool "Freescale Vybrid"
	select CPU_V7A
	select GPIO_EXTRA_HEADER
	select MACH_IMX
	select SYS_FSL_ERRATUM_ESDHC111
	imply CMD_MTDPARTS
	imply MTD_RAW_NAND

config ARCH_ZYNQ
	bool "Xilinx Zynq based platform"
	select ARM_TWD_TIMER
	select CLK
	select CLK_ZYNQ
	select CPU_V7A
	select DEBUG_UART_BOARD_INIT if SPL && DEBUG_UART
	select DM
	select DM_ETH if NET
	select DM_MMC if MMC
	select DM_SERIAL
	select DM_SPI
	select DM_SPI_FLASH
	select OF_CONTROL
	select SPI
	select SPL_BOARD_INIT if SPL
	select SPL_CLK if SPL
	select SPL_DM if SPL
	select SPL_DM_SPI if SPL
	select SPL_DM_SPI_FLASH if SPL
	select SPL_OF_CONTROL if SPL
	select SPL_SEPARATE_BSS if SPL
	select SPL_TIMER if SPL
	select SUPPORT_SPL
	select TIMER
	imply ARCH_EARLY_INIT_R
	imply BOARD_LATE_INIT
	imply CMD_CLK
	imply CMD_DM
	imply CMD_SPL
	imply ENV_VARS_UBOOT_RUNTIME_CONFIG
	imply FAT_WRITE

config ARCH_ZYNQMP_R5
	bool "Xilinx ZynqMP R5 based platform"
	select CLK
	select CPU_V7R
	select DM
	select DM_ETH if NET
	select DM_MMC if MMC
	select DM_SERIAL
	select OF_CONTROL
	imply CMD_DM
	imply DM_USB_GADGET

config ARCH_ZYNQMP
	bool "Xilinx ZynqMP based platform"
	select ARM64
	select CLK
	select DM
	select DEBUG_UART_BOARD_INIT if SPL && DEBUG_UART
	select DM_ETH if NET
	select DM_MAILBOX
	select DM_MMC if MMC
	select DM_SERIAL
	select DM_SPI if SPI
	select DM_SPI_FLASH if DM_SPI
	imply FIRMWARE
	select GICV2
	select OF_CONTROL
	select SPL_BOARD_INIT if SPL
	select SPL_CLK if SPL
	select SPL_DM if SPL
	select SPL_DM_SPI if SPI && SPL_DM
	select SPL_DM_SPI_FLASH if SPL_DM_SPI
	select SPL_DM_MAILBOX if SPL
	imply SPL_FIRMWARE if SPL
	select SPL_SEPARATE_BSS if SPL
	select SUPPORT_SPL
	select ZYNQMP_IPI
	select SOC_DEVICE
	imply BOARD_LATE_INIT
	imply CMD_DM
	imply ENV_VARS_UBOOT_RUNTIME_CONFIG
	imply FAT_WRITE
	imply MP
	imply DM_USB_GADGET
	imply ZYNQMP_GPIO_MODEPIN if DM_GPIO && USB

config ARCH_TEGRA
	bool "NVIDIA Tegra"
	select GPIO_EXTRA_HEADER
	imply DISTRO_DEFAULTS
	imply FAT_WRITE

config ARCH_VEXPRESS64
	bool "Support ARMv8 Arm Ltd. VExpress based boards and models"
	select ARM64
	select DM
	select DM_SERIAL
	select PL01X_SERIAL
	select OF_CONTROL
	select CLK
	select BLK
	select MTD_NOR_FLASH if MTD
	select FLASH_CFI_DRIVER if MTD
	select ENV_IS_IN_FLASH if MTD
	imply DISTRO_DEFAULTS

config TARGET_CORSTONE1000
	bool "Support Corstone1000 Platform"
	select ARM64
	select PL01X_SERIAL
	select DM

config TARGET_TOTAL_COMPUTE
	bool "Support Total Compute Platform"
	select ARM64
	select PL01X_SERIAL
	select DM
	select DM_SERIAL
	select DM_MMC
	select DM_GPIO

config TARGET_LS2080A_EMU
	bool "Support ls2080a_emu"
	select ARCH_LS2080A
	select ARM64
	select ARMV8_MULTIENTRY
	select FSL_DDR_SYNC_REFRESH
	select GPIO_EXTRA_HEADER
	help
	  Support for Freescale LS2080A_EMU platform.
	  The LS2080A Development System (EMULATOR) is a pre-silicon
	  development platform that supports the QorIQ LS2080A
	  Layerscape Architecture processor.

config TARGET_LS1088AQDS
	bool "Support ls1088aqds"
	select ARCH_LS1088A
	select ARM64
	select ARMV8_MULTIENTRY
	select ARCH_SUPPORT_TFABOOT
	select BOARD_LATE_INIT
	select GPIO_EXTRA_HEADER
	select SUPPORT_SPL
	select FSL_DDR_INTERACTIVE if !SD_BOOT
	help
	  Support for NXP LS1088AQDS platform.
	  The LS1088A Development System (QDS) is a high-performance
	  development platform that supports the QorIQ LS1088A
	  Layerscape Architecture processor.

config TARGET_LS2080AQDS
	bool "Support ls2080aqds"
	select ARCH_LS2080A
	select ARM64
	select ARMV8_MULTIENTRY
	select ARCH_SUPPORT_TFABOOT
	select BOARD_LATE_INIT
	select GPIO_EXTRA_HEADER
	select SUPPORT_SPL
	imply SCSI
	imply SCSI_AHCI
	select FSL_DDR_BIST
	select FSL_DDR_INTERACTIVE if !SPL
	help
	  Support for Freescale LS2080AQDS platform.
	  The LS2080A Development System (QDS) is a high-performance
	  development platform that supports the QorIQ LS2080A
	  Layerscape Architecture processor.

config TARGET_LS2080ARDB
	bool "Support ls2080ardb"
	select ARCH_LS2080A
	select ARM64
	select ARMV8_MULTIENTRY
	select ARCH_SUPPORT_TFABOOT
	select BOARD_LATE_INIT
	select SUPPORT_SPL
	select FSL_DDR_BIST
	select FSL_DDR_INTERACTIVE if !SPL
	select GPIO_EXTRA_HEADER
	imply SCSI
	imply SCSI_AHCI
	help
	  Support for Freescale LS2080ARDB platform.
	  The LS2080A Reference design board (RDB) is a high-performance
	  development platform that supports the QorIQ LS2080A
	  Layerscape Architecture processor.

config TARGET_LS2081ARDB
	bool "Support ls2081ardb"
	select ARCH_LS2080A
	select ARM64
	select ARMV8_MULTIENTRY
	select BOARD_LATE_INIT
	select GPIO_EXTRA_HEADER
	select SUPPORT_SPL
	help
	  Support for Freescale LS2081ARDB platform.
	  The LS2081A Reference design board (RDB) is a high-performance
	  development platform that supports the QorIQ LS2081A/LS2041A
	  Layerscape Architecture processor.

config TARGET_LX2160ARDB
	bool "Support lx2160ardb"
	select ARCH_LX2160A
	select ARM64
	select ARMV8_MULTIENTRY
	select ARCH_SUPPORT_TFABOOT
	select BOARD_LATE_INIT
	select GPIO_EXTRA_HEADER
	help
	  Support for NXP LX2160ARDB platform.
	  The lx2160ardb (LX2160A Reference design board (RDB)
	  is a high-performance development platform that supports the
	  QorIQ LX2160A/LX2120A/LX2080A Layerscape Architecture processor.

config TARGET_LX2160AQDS
	bool "Support lx2160aqds"
	select ARCH_LX2160A
	select ARM64
	select ARMV8_MULTIENTRY
	select ARCH_SUPPORT_TFABOOT
	select BOARD_LATE_INIT
	select GPIO_EXTRA_HEADER
	help
	  Support for NXP LX2160AQDS platform.
	  The lx2160aqds (LX2160A QorIQ Development System (QDS)
	  is a high-performance development platform that supports the
	  QorIQ LX2160A/LX2120A/LX2080A Layerscape Architecture processor.

config TARGET_LX2162AQDS
	bool "Support lx2162aqds"
	select ARCH_LX2162A
	select ARCH_MISC_INIT
	select ARM64
	select ARMV8_MULTIENTRY
	select ARCH_SUPPORT_TFABOOT
	select BOARD_LATE_INIT
	select GPIO_EXTRA_HEADER
	help
	  Support for NXP LX2162AQDS platform.
	  The lx2162aqds support is based on LX2160A Layerscape Architecture processor.

config TARGET_HIKEY
	bool "Support HiKey 96boards Consumer Edition Platform"
	select ARM64
	select DM
	select DM_GPIO
	select DM_SERIAL
	select GPIO_EXTRA_HEADER
	select OF_CONTROL
	select PL01X_SERIAL
	select SPECIFY_CONSOLE_INDEX
	imply CMD_DM
	  help
	  Support for HiKey 96boards platform. It features a HI6220
	  SoC, with 8xA53 CPU, mali450 gpu, and 1GB RAM.

config TARGET_HIKEY960
	bool "Support HiKey960 96boards Consumer Edition Platform"
	select ARM64
	select DM
	select DM_SERIAL
	select GPIO_EXTRA_HEADER
	select OF_CONTROL
	select PL01X_SERIAL
	imply CMD_DM
	  help
	  Support for HiKey960 96boards platform. It features a HI3660
	  SoC, with 4xA73 CPU, 4xA53 CPU, MALI-G71 GPU, and 3GB RAM.

config TARGET_POPLAR
	bool "Support Poplar 96boards Enterprise Edition Platform"
	select ARM64
	select DM
	select DM_SERIAL
	select GPIO_EXTRA_HEADER
	select OF_CONTROL
	select PL01X_SERIAL
	imply CMD_DM
	  help
	  Support for Poplar 96boards EE platform. It features a HI3798cv200
	  SoC, with 4xA53 CPU, 1GB RAM and the high performance Mali T720 GPU
	  making it capable of running any commercial set-top solution based on
	  Linux or Android.

config TARGET_LS1012AQDS
	bool "Support ls1012aqds"
	select ARCH_LS1012A
	select ARM64
	select ARCH_SUPPORT_TFABOOT
	select BOARD_LATE_INIT
	select GPIO_EXTRA_HEADER
	help
	  Support for Freescale LS1012AQDS platform.
	  The LS1012A Development System (QDS) is a high-performance
	  development platform that supports the QorIQ LS1012A
	  Layerscape Architecture processor.

config TARGET_LS1012ARDB
	bool "Support ls1012ardb"
	select ARCH_LS1012A
	select ARM64
	select ARCH_SUPPORT_TFABOOT
	select BOARD_LATE_INIT
	select GPIO_EXTRA_HEADER
	imply SCSI
	imply SCSI_AHCI
	help
	  Support for Freescale LS1012ARDB platform.
	  The LS1012A Reference design board (RDB) is a high-performance
	  development platform that supports the QorIQ LS1012A
	  Layerscape Architecture processor.

config TARGET_LS1012A2G5RDB
	bool "Support ls1012a2g5rdb"
	select ARCH_LS1012A
	select ARM64
	select ARCH_SUPPORT_TFABOOT
	select BOARD_LATE_INIT
	select GPIO_EXTRA_HEADER
	imply SCSI
	help
	  Support for Freescale LS1012A2G5RDB platform.
	  The LS1012A 2G5 Reference design board (RDB) is a high-performance
	  development platform that supports the QorIQ LS1012A
	  Layerscape Architecture processor.

config TARGET_LS1012AFRWY
	bool "Support ls1012afrwy"
	select ARCH_LS1012A
	select ARM64
	select ARCH_SUPPORT_TFABOOT
	select BOARD_LATE_INIT
	select GPIO_EXTRA_HEADER
	imply SCSI
	imply SCSI_AHCI
	help
	 Support for Freescale LS1012AFRWY platform.
	 The LS1012A FRWY board (FRWY) is a high-performance
	 development platform that supports the QorIQ LS1012A
	 Layerscape Architecture processor.

config TARGET_LS1012AFRDM
	bool "Support ls1012afrdm"
	select ARCH_LS1012A
	select ARM64
	select ARCH_SUPPORT_TFABOOT
	select GPIO_EXTRA_HEADER
	help
	  Support for Freescale LS1012AFRDM platform.
	  The LS1012A Freedom  board (FRDM) is a high-performance
	  development platform that supports the QorIQ LS1012A
	  Layerscape Architecture processor.

config TARGET_LS1028AQDS
	bool "Support ls1028aqds"
	select ARCH_LS1028A
	select ARM64
	select ARMV8_MULTIENTRY
	select ARCH_SUPPORT_TFABOOT
	select BOARD_LATE_INIT
	select GPIO_EXTRA_HEADER
	help
	  Support for Freescale LS1028AQDS platform
	  The LS1028A Development System (QDS) is a high-performance
	  development platform that supports the QorIQ LS1028A
	  Layerscape Architecture processor.

config TARGET_LS1028ARDB
	bool "Support ls1028ardb"
	select ARCH_LS1028A
	select ARM64
	select ARMV8_MULTIENTRY
	select ARCH_SUPPORT_TFABOOT
	select BOARD_LATE_INIT
	select GPIO_EXTRA_HEADER
	help
	  Support for Freescale LS1028ARDB platform
	  The LS1028A Development System (RDB) is a high-performance
	  development platform that supports the QorIQ LS1028A
	  Layerscape Architecture processor.

config TARGET_LS1088ARDB
	bool "Support ls1088ardb"
	select ARCH_LS1088A
	select ARM64
	select ARMV8_MULTIENTRY
	select ARCH_SUPPORT_TFABOOT
	select BOARD_LATE_INIT
	select SUPPORT_SPL
	select FSL_DDR_INTERACTIVE if !SD_BOOT
	select GPIO_EXTRA_HEADER
	help
	  Support for NXP LS1088ARDB platform.
	  The LS1088A Reference design board (RDB) is a high-performance
	  development platform that supports the QorIQ LS1088A
	  Layerscape Architecture processor.

config TARGET_LS1021AQDS
	bool "Support ls1021aqds"
	select ARCH_LS1021A
	select ARCH_SUPPORT_PSCI
	select BOARD_EARLY_INIT_F
	select BOARD_LATE_INIT
	select CPU_V7A
	select CPU_V7_HAS_NONSEC
	select CPU_V7_HAS_VIRT
	select LS1_DEEP_SLEEP
	select SUPPORT_SPL
	select SYS_FSL_DDR
	select FSL_DDR_INTERACTIVE
	select DM_SPI_FLASH if FSL_DSPI || FSL_QSPI
	select GPIO_EXTRA_HEADER
	select SPI_FLASH_DATAFLASH if FSL_DSPI || FSL_QSPI
	imply SCSI

config TARGET_LS1021ATWR
	bool "Support ls1021atwr"
	select ARCH_LS1021A
	select ARCH_SUPPORT_PSCI
	select BOARD_EARLY_INIT_F
	select BOARD_LATE_INIT
	select CPU_V7A
	select CPU_V7_HAS_NONSEC
	select CPU_V7_HAS_VIRT
	select LS1_DEEP_SLEEP
	select SUPPORT_SPL
	select DM_SPI_FLASH if FSL_DSPI || FSL_QSPI
	select GPIO_EXTRA_HEADER
	imply SCSI

config TARGET_PG_WCOM_SELI8
	bool "Support Hitachi-Powergrids SELI8 service unit card"
	select ARCH_LS1021A
	select ARCH_SUPPORT_PSCI
	select BOARD_EARLY_INIT_F
	select BOARD_LATE_INIT
	select CPU_V7A
	select CPU_V7_HAS_NONSEC
	select CPU_V7_HAS_VIRT
	select SYS_FSL_DDR
	select FSL_DDR_INTERACTIVE
	select GPIO_EXTRA_HEADER
	select VENDOR_KM
	imply SCSI
	help
	 Support for Hitachi-Powergrids SELI8 service unit card.
	 SELI8 is a QorIQ LS1021a based service unit card used
	 in XMC20 and FOX615 product families.

config TARGET_PG_WCOM_EXPU1
	bool "Support Hitachi-Powergrids EXPU1 service unit card"
	select ARCH_LS1021A
	select ARCH_SUPPORT_PSCI
	select BOARD_EARLY_INIT_F
	select BOARD_LATE_INIT
	select CPU_V7A
	select CPU_V7_HAS_NONSEC
	select CPU_V7_HAS_VIRT
	select SYS_FSL_DDR
	select FSL_DDR_INTERACTIVE
	select VENDOR_KM
	imply SCSI
	help
	 Support for Hitachi-Powergrids EXPU1 service unit card.
	 EXPU1 is a QorIQ LS1021a based service unit card used
	 in XMC20 and FOX615 product families.

config TARGET_LS1021ATSN
	bool "Support ls1021atsn"
	select ARCH_LS1021A
	select ARCH_SUPPORT_PSCI
	select BOARD_EARLY_INIT_F
	select BOARD_LATE_INIT
	select CPU_V7A
	select CPU_V7_HAS_NONSEC
	select CPU_V7_HAS_VIRT
	select LS1_DEEP_SLEEP
	select SUPPORT_SPL
	select GPIO_EXTRA_HEADER
	imply SCSI

config TARGET_LS1021AIOT
	bool "Support ls1021aiot"
	select ARCH_LS1021A
	select ARCH_SUPPORT_PSCI
	select BOARD_LATE_INIT
	select CPU_V7A
	select CPU_V7_HAS_NONSEC
	select CPU_V7_HAS_VIRT
	select SUPPORT_SPL
	select DM_SPI_FLASH if FSL_DSPI || FSL_QSPI
	select GPIO_EXTRA_HEADER
	imply SCSI
	help
	  Support for Freescale LS1021AIOT platform.
	  The LS1021A Freescale board (IOT) is a high-performance
	  development platform that supports the QorIQ LS1021A
	  Layerscape Architecture processor.

config TARGET_LS1043AQDS
	bool "Support ls1043aqds"
	select ARCH_LS1043A
	select ARM64
	select ARMV8_MULTIENTRY
	select ARCH_SUPPORT_TFABOOT
	select BOARD_EARLY_INIT_F
	select BOARD_LATE_INIT
	select SUPPORT_SPL
	select FSL_DDR_INTERACTIVE if !SPL
	select FSL_DSPI if !SPL_NO_DSPI
	select DM_SPI_FLASH if FSL_DSPI
	select GPIO_EXTRA_HEADER
	imply SCSI
	imply SCSI_AHCI
	help
	  Support for Freescale LS1043AQDS platform.

config TARGET_LS1043ARDB
	bool "Support ls1043ardb"
	select ARCH_LS1043A
	select ARM64
	select ARMV8_MULTIENTRY
	select ARCH_SUPPORT_TFABOOT
	select BOARD_EARLY_INIT_F
	select BOARD_LATE_INIT
	select SUPPORT_SPL
	select FSL_DSPI if !SPL_NO_DSPI
	select DM_SPI_FLASH if FSL_DSPI
	select GPIO_EXTRA_HEADER
	help
	  Support for Freescale LS1043ARDB platform.

config TARGET_LS1046AQDS
	bool "Support ls1046aqds"
	select ARCH_LS1046A
	select ARM64
	select ARMV8_MULTIENTRY
	select ARCH_SUPPORT_TFABOOT
	select BOARD_EARLY_INIT_F
	select BOARD_LATE_INIT
	select DM_SPI_FLASH if DM_SPI
	select SUPPORT_SPL
	select FSL_DDR_BIST if !SPL
	select FSL_DDR_INTERACTIVE  if !SPL
	select FSL_DDR_INTERACTIVE if !SPL
	select GPIO_EXTRA_HEADER
	imply SCSI
	help
	  Support for Freescale LS1046AQDS platform.
	  The LS1046A Development System (QDS) is a high-performance
	  development platform that supports the QorIQ LS1046A
	  Layerscape Architecture processor.

config TARGET_LS1046ARDB
	bool "Support ls1046ardb"
	select ARCH_LS1046A
	select ARM64
	select ARMV8_MULTIENTRY
	select ARCH_SUPPORT_TFABOOT
	select BOARD_EARLY_INIT_F
	select BOARD_LATE_INIT
	select DM_SPI_FLASH if DM_SPI
	select POWER_MC34VR500
	select SUPPORT_SPL
	select FSL_DDR_BIST
	select FSL_DDR_INTERACTIVE if !SPL
	select GPIO_EXTRA_HEADER
	imply SCSI
	help
	  Support for Freescale LS1046ARDB platform.
	  The LS1046A Reference Design Board (RDB) is a high-performance
	  development platform that supports the QorIQ LS1046A
	  Layerscape Architecture processor.

config TARGET_LS1046AFRWY
	bool "Support ls1046afrwy"
	select ARCH_LS1046A
	select ARM64
	select ARMV8_MULTIENTRY
	select ARCH_SUPPORT_TFABOOT
	select BOARD_EARLY_INIT_F
	select BOARD_LATE_INIT
	select DM_SPI_FLASH if DM_SPI
	select GPIO_EXTRA_HEADER
	imply SCSI
	help
	  Support for Freescale LS1046AFRWY platform.
	  The LS1046A Freeway Board (FRWY) is a high-performance
	  development platform that supports the QorIQ LS1046A
	  Layerscape Architecture processor.

config TARGET_SL28
	bool "Support sl28"
	select ARCH_LS1028A
	select ARM64
	select ARMV8_MULTIENTRY
	select SUPPORT_SPL
	select BINMAN
	select DM
	select DM_GPIO
	select DM_I2C
	select DM_MMC
	select DM_SPI_FLASH
	select DM_ETH
	select DM_MDIO
	select PCI
	select DM_RNG
	select DM_RTC
	select DM_SCSI
	select DM_SERIAL
	select DM_SPI
	select GPIO_EXTRA_HEADER
	select SPL_DM if SPL
	select SPL_DM_SPI if SPL
	select SPL_DM_SPI_FLASH if SPL
	select SPL_DM_I2C if SPL
	select SPL_DM_MMC if SPL
	select SPL_DM_SERIAL if SPL
	help
	  Support for Kontron SMARC-sAL28 board.

config TARGET_TEN64
	bool "Support ten64"
	select ARCH_LS1088A
	select ARCH_MISC_INIT
	select ARM64
	select ARMV8_MULTIENTRY
	select ARCH_SUPPORT_TFABOOT
	select BOARD_LATE_INIT
	select SUPPORT_SPL
	select FSL_DDR_INTERACTIVE if !SD_BOOT
	select GPIO_EXTRA_HEADER
	help
	  Support for Traverse Technologies Ten64 board, based
	  on NXP LS1088A.

config ARCH_UNIPHIER
	bool "Socionext UniPhier SoCs"
	select BOARD_LATE_INIT
	select DM
	select DM_ETH
	select DM_GPIO
	select DM_I2C
	select DM_MMC
	select DM_MTD
	select DM_RESET
	select DM_SERIAL
	select OF_BOARD_SETUP
	select OF_CONTROL
	select OF_LIBFDT
	select PINCTRL
	select SPL_BOARD_INIT if SPL
	select SPL_DM if SPL
	select SPL_LIBCOMMON_SUPPORT if SPL
	select SPL_LIBGENERIC_SUPPORT if SPL
	select SPL_OF_CONTROL if SPL
	select SPL_PINCTRL if SPL
	select SUPPORT_SPL
	imply CMD_DM
	imply DISTRO_DEFAULTS
	imply FAT_WRITE
	help
	  Support for UniPhier SoC family developed by Socionext Inc.
	  (formerly, System LSI Business Division of Panasonic Corporation)

config ARCH_SYNQUACER
	bool "Socionext SynQuacer SoCs"
	select ARM64
	select DM
	select GIC_V3
	select PSCI_RESET
	select SYSRESET
	select SYSRESET_PSCI
	select OF_CONTROL
	help
	  Support for SynQuacer SoC family developed by Socionext Inc.
	  This SoC is used on 96boards EE DeveloperBox.

config ARCH_STM32
	bool "Support STMicroelectronics STM32 MCU with cortex M"
	select CPU_V7M
	select DM
	select DM_SERIAL
	imply CMD_DM

config ARCH_STI
	bool "Support STMicroelectronics SoCs"
	select BLK
	select CPU_V7A
	select DM
	select DM_MMC
	select DM_RESET
	select DM_SERIAL
	imply CMD_DM
	help
	  Support for STMicroelectronics STiH407/10 SoC family.
	  This SoC is used on Linaro 96Board STiH410-B2260

config ARCH_STM32MP
	bool "Support STMicroelectronics STM32MP Socs with cortex A"
	select ARCH_MISC_INIT
	select ARCH_SUPPORT_TFABOOT
	select BOARD_LATE_INIT
	select CLK
	select DM
	select DM_GPIO
	select DM_RESET
	select DM_SERIAL
	select MISC
	select OF_CONTROL
	select OF_LIBFDT
	select OF_SYSTEM_SETUP
	select PINCTRL
	select REGMAP
	select SYSCON
	select SYSRESET
	select SYS_THUMB_BUILD
	imply SPL_SYSRESET
	imply CMD_DM
	imply CMD_POWEROFF
	imply OF_LIBFDT_OVERLAY
	imply ENV_VARS_UBOOT_RUNTIME_CONFIG
	imply USE_PREBOOT
	imply TIMESTAMP
	help
	  Support for STM32MP SoC family developed by STMicroelectronics,
	  MPUs based on ARM cortex A core
	  U-BOOT is running in DDR, loaded by the First Stage BootLoader (FSBL).
	  FSBL can be TF-A: Trusted Firmware for Cortex A, for trusted boot
	  chain.
	  SPL is the unsecure FSBL for the basic boot chain.

config ARCH_ROCKCHIP
	bool "Support Rockchip SoCs"
	select BLK
	select BINMAN if SPL_OPTEE || SPL
	select DM
	select DM_GPIO
	select DM_I2C
	select DM_MMC
	select DM_PWM
	select DM_REGULATOR
	select DM_SERIAL
	select DM_SPI
	select DM_SPI_FLASH
	select ENABLE_ARM_SOC_BOOT0_HOOK
	select OF_CONTROL
	select SPI
	select SPL_DM if SPL
	select SPL_DM_SPI if SPL
	select SPL_DM_SPI_FLASH if SPL
	select SYS_MALLOC_F
	select SYS_THUMB_BUILD if !ARM64
	imply ADC
	imply CMD_DM
	imply DEBUG_UART_BOARD_INIT
	imply DISTRO_DEFAULTS
	imply FAT_WRITE
	imply SARADC_ROCKCHIP
	imply SPL_SYSRESET
	imply SPL_SYS_MALLOC_SIMPLE
	imply SYS_NS16550
	imply TPL_SYSRESET
	imply USB_FUNCTION_FASTBOOT

config ARCH_OCTEONTX
	bool "Support OcteonTX SoCs"
	select CLK
	select DM
	select GPIO_EXTRA_HEADER
	select ARM64
	select OF_CONTROL
	select OF_LIVE
	select BOARD_LATE_INIT
	select SYS_CACHE_SHIFT_7
	select SYS_PCI_64BIT if PCI
	imply OF_HAS_PRIOR_STAGE

config ARCH_OCTEONTX2
	bool "Support OcteonTX2 SoCs"
	select CLK
	select DM
	select GPIO_EXTRA_HEADER
	select ARM64
	select OF_CONTROL
	select OF_LIVE
	select BOARD_LATE_INIT
	select SYS_CACHE_SHIFT_7
	select SYS_PCI_64BIT if PCI
	imply OF_HAS_PRIOR_STAGE

config TARGET_THUNDERX_88XX
	bool "Support ThunderX 88xx"
	select ARM64
	select GPIO_EXTRA_HEADER
	select OF_CONTROL
	select PL01X_SERIAL
	select SYS_CACHE_SHIFT_7

config ARCH_ASPEED
	bool "Support Aspeed SoCs"
	select DM
	select OF_CONTROL
	imply CMD_DM

config TARGET_DURIAN
	bool "Support Phytium Durian Platform"
	select ARM64
	select GPIO_EXTRA_HEADER
	help
	  Support for durian platform.
	  It has 2GB Sdram, uart and pcie.

config TARGET_POMELO
	bool "Support Phytium Pomelo Platform"
	select ARM64
	select DM
	select AHCI
	select SCSI_AHCI
	select AHCI_PCI
	select BLK
	select PCI
	select DM_PCI
	select SCSI
	select DM_SCSI
	select DM_SERIAL
	select DM_ETH if NET
	imply CMD_PCI
	help
	   Support for pomelo platform.
	   It has 8GB Sdram, uart and pcie.

config TARGET_PRESIDIO_ASIC
	bool "Support Cortina Presidio ASIC Platform"
	select ARM64
	select GICV2

config TARGET_XENGUEST_ARM64
	bool "Xen guest ARM64"
	select ARM64
	select XEN
	select OF_CONTROL
	select LINUX_KERNEL_IMAGE_HEADER
	select XEN_SERIAL
	select SSCANF
	imply OF_HAS_PRIOR_STAGE

config ARCH_GXP
	bool "Support HPE GXP SoCs"
	select DM
	select OF_CONTROL
	imply CMD_DM

endchoice

config SUPPORT_PASSING_ATAGS
	bool "Support pre-devicetree ATAG-based booting"
	depends on !ARM64
	imply SETUP_MEMORY_TAGS
	help
	  Support for booting older Linux kernels, using ATAGs rather than
	  passing a devicetree.  This is option is rarely used, and the
	  semantics are defined at
	  https://www.kernel.org/doc/Documentation/arm/Booting at section 4a.

config SETUP_MEMORY_TAGS
	bool "Pass memory size information via ATAG"
	depends on SUPPORT_PASSING_ATAGS

config CMDLINE_TAG
	bool "Pass Linux kernel cmdline via ATAG"
	depends on SUPPORT_PASSING_ATAGS

config INITRD_TAG
	bool "Pass initrd starting point and size via ATAG"
	depends on SUPPORT_PASSING_ATAGS

config REVISION_TAG
	bool "Pass system revision via ATAG"
	depends on SUPPORT_PASSING_ATAGS

config SERIAL_TAG
	bool "Pass system serial number via ATAG"
	depends on SUPPORT_PASSING_ATAGS

config STATIC_MACH_TYPE
	bool "Statically define the Machine ID number"
	default y if TARGET_DS109 || TARGET_NOKIA_RX51 || TARGET_DS414 || DEFAULT_DEVICE_TREE = "sun7i-a20-icnova-swac"
	help
	  When booting via ATAGs, enable this option if we know the correct
	  machine ID number to use at compile time.  Some systems will be
	  passed the number dynamically by whatever loads U-Boot.

config MACH_TYPE
	int "Machine ID number"
	depends on STATIC_MACH_TYPE
	default 527 if TARGET_DS109
	default 1955 if TARGET_NOKIA_RX51
	default 3036 if TARGET_DS414
	default 4283 if DEFAULT_DEVICE_TREE = "sun7i-a20-icnova-swac"
	help
	  When booting via ATAGs, the machine type must be passed as a number.
	  For the full list see https://www.arm.linux.org.uk/developer/machines

config ARCH_SUPPORT_TFABOOT
	bool

config TFABOOT
	bool "Support for booting from TF-A"
	depends on ARCH_SUPPORT_TFABOOT
	help
	  Some platforms support the setup of secure registers (for instance
	  for CPU errata handling) or provide secure services like PSCI.
	  Those services could also be provided by other firmware parts
	  like TF-A (Trusted Firmware for Cortex-A), in which case U-Boot
	  does not need to (and cannot) execute this code.
	  Enabling this option will make a U-Boot binary that is relying
	  on other firmware layers to provide secure functionality.

config TI_SECURE_DEVICE
	bool "HS Device Type Support"
	depends on ARCH_KEYSTONE || ARCH_OMAP2PLUS || ARCH_K3
	help
	  If a high secure (HS) device type is being used, this config
	  must be set. This option impacts various aspects of the
	  build system (to create signed boot images that can be
	  authenticated) and the code. See the doc/README.ti-secure
	  file for further details.

config SYS_KWD_CONFIG
	string "kwbimage config file path"
	depends on ARCH_KIRKWOOD || ARCH_MVEBU
	default "arch/arm/mach-mvebu/kwbimage.cfg"
	help
	  Path within the source directory to the kwbimage.cfg file to use
	  when packaging the U-Boot image for use.

source "arch/arm/mach-apple/Kconfig"

source "arch/arm/mach-aspeed/Kconfig"

source "arch/arm/mach-at91/Kconfig"

source "arch/arm/mach-bcm283x/Kconfig"

source "arch/arm/mach-bcmbca/Kconfig"

source "arch/arm/mach-bcmstb/Kconfig"

source "arch/arm/mach-davinci/Kconfig"

source "arch/arm/mach-exynos/Kconfig"

source "arch/arm/mach-hpe/gxp/Kconfig"

source "arch/arm/mach-highbank/Kconfig"

source "arch/arm/mach-integrator/Kconfig"

source "arch/arm/mach-ipq40xx/Kconfig"

source "arch/arm/mach-k3/Kconfig"

source "arch/arm/mach-keystone/Kconfig"

source "arch/arm/mach-kirkwood/Kconfig"

source "arch/arm/mach-lpc32xx/Kconfig"

source "arch/arm/mach-mvebu/Kconfig"

source "arch/arm/mach-octeontx/Kconfig"

source "arch/arm/mach-octeontx2/Kconfig"

source "arch/arm/cpu/armv7/ls102xa/Kconfig"

source "arch/arm/mach-imx/mx3/Kconfig"

source "arch/arm/mach-imx/mx5/Kconfig"

source "arch/arm/mach-imx/mx6/Kconfig"

source "arch/arm/mach-imx/mx7/Kconfig"

source "arch/arm/mach-imx/mx7ulp/Kconfig"

source "arch/arm/mach-imx/imx8/Kconfig"

source "arch/arm/mach-imx/imx8m/Kconfig"

source "arch/arm/mach-imx/imx8ulp/Kconfig"

source "arch/arm/mach-imx/imx9/Kconfig"

source "arch/arm/mach-imx/imxrt/Kconfig"

source "arch/arm/mach-imx/mxs/Kconfig"

source "arch/arm/mach-omap2/Kconfig"

source "arch/arm/cpu/armv8/fsl-layerscape/Kconfig"

source "arch/arm/mach-orion5x/Kconfig"

source "arch/arm/mach-owl/Kconfig"

source "arch/arm/mach-rmobile/Kconfig"

source "arch/arm/mach-meson/Kconfig"

source "arch/arm/mach-mediatek/Kconfig"

source "arch/arm/mach-qemu/Kconfig"

source "arch/arm/mach-rockchip/Kconfig"

source "arch/arm/mach-s5pc1xx/Kconfig"

source "arch/arm/mach-snapdragon/Kconfig"

source "arch/arm/mach-socfpga/Kconfig"

source "arch/arm/mach-sti/Kconfig"

source "arch/arm/mach-stm32/Kconfig"

source "arch/arm/mach-stm32mp/Kconfig"

source "arch/arm/mach-sunxi/Kconfig"

source "arch/arm/mach-tegra/Kconfig"

source "arch/arm/mach-u8500/Kconfig"

source "arch/arm/mach-uniphier/Kconfig"

source "arch/arm/cpu/armv7/vf610/Kconfig"

source "arch/arm/mach-zynq/Kconfig"

source "arch/arm/mach-zynqmp/Kconfig"

source "arch/arm/mach-versal/Kconfig"

source "arch/arm/mach-versal-net/Kconfig"

source "arch/arm/mach-zynqmp-r5/Kconfig"

source "arch/arm/cpu/armv7/Kconfig"

source "arch/arm/cpu/armv8/Kconfig"

source "arch/arm/mach-imx/Kconfig"

source "arch/arm/mach-nexell/Kconfig"

source "arch/arm/mach-npcm/Kconfig"

source "board/armltd/total_compute/Kconfig"
source "board/armltd/corstone1000/Kconfig"
source "board/bosch/shc/Kconfig"
source "board/bosch/guardian/Kconfig"
source "board/Marvell/octeontx/Kconfig"
source "board/Marvell/octeontx2/Kconfig"
source "board/armltd/vexpress/Kconfig"
source "board/armltd/vexpress64/Kconfig"
source "board/cortina/presidio-asic/Kconfig"
source "board/broadcom/bcmns3/Kconfig"
source "board/cavium/thunderx/Kconfig"
source "board/eets/pdu001/Kconfig"
source "board/emulation/qemu-arm/Kconfig"
source "board/freescale/ls2080aqds/Kconfig"
source "board/freescale/ls2080ardb/Kconfig"
source "board/freescale/ls1088a/Kconfig"
source "board/freescale/ls1028a/Kconfig"
source "board/freescale/ls1021aqds/Kconfig"
source "board/freescale/ls1043aqds/Kconfig"
source "board/freescale/ls1021atwr/Kconfig"
source "board/freescale/ls1021atsn/Kconfig"
source "board/freescale/ls1021aiot/Kconfig"
source "board/freescale/ls1046aqds/Kconfig"
source "board/freescale/ls1043ardb/Kconfig"
source "board/freescale/ls1046ardb/Kconfig"
source "board/freescale/ls1046afrwy/Kconfig"
source "board/freescale/ls1012aqds/Kconfig"
source "board/freescale/ls1012ardb/Kconfig"
source "board/freescale/ls1012afrdm/Kconfig"
source "board/freescale/lx2160a/Kconfig"
source "board/grinn/chiliboard/Kconfig"
source "board/hisilicon/hikey/Kconfig"
source "board/hisilicon/hikey960/Kconfig"
source "board/hisilicon/poplar/Kconfig"
source "board/isee/igep003x/Kconfig"
source "board/kontron/sl28/Kconfig"
source "board/myir/mys_6ulx/Kconfig"
source "board/siemens/common/Kconfig"
source "board/seeed/npi_imx6ull/Kconfig"
source "board/socionext/developerbox/Kconfig"
source "board/st/stv0991/Kconfig"
source "board/tcl/sl50/Kconfig"
source "board/traverse/ten64/Kconfig"
source "board/variscite/dart_6ul/Kconfig"
source "board/vscom/baltos/Kconfig"
source "board/phytium/durian/Kconfig"
source "board/phytium/pomelo/Kconfig"
source "board/xen/xenguest_arm64/Kconfig"

source "arch/arm/Kconfig.debug"

endmenu<|MERGE_RESOLUTION|>--- conflicted
+++ resolved
@@ -1143,32 +1143,7 @@
 	select SPL_SYS_THUMB_BUILD if !ARM64
 	select SYS_THUMB_BUILD if !ARM64
 	select SPL_USE_TINY_PRINTF
-<<<<<<< HEAD
-=======
-	select USE_PREBOOT
-	select SYS_RELOC_GD_ENV_ADDR
-	imply BOARD_LATE_INIT
-	imply CMD_DM
-	imply CMD_GPT
-	imply CMD_UBI if MTD_RAW_NAND
-	imply DISTRO_DEFAULTS
-	imply FAT_WRITE
-	imply FIT
-	imply OF_LIBFDT_OVERLAY
-	imply PRE_CONSOLE_BUFFER
-	imply SPL_GPIO
-	imply SPL_LIBCOMMON_SUPPORT
-	imply SPL_LIBGENERIC_SUPPORT
 	imply SPL_LOAD_FIT
-	imply SPL_MMC if MMC
-	imply SPL_POWER
-	imply SPL_SERIAL
-	imply SYSRESET
-	imply SYSRESET_WATCHDOG
-	imply SYSRESET_WATCHDOG_AUTO
-	imply USB_GADGET
-	imply WDT
->>>>>>> 65ec73f6
 
 config ARCH_U8500
 	bool "ST-Ericsson U8500 Series"
