--- conflicted
+++ resolved
@@ -571,92 +571,6 @@
 	help
 	  Set the pin used to power the MAC. This takes a string in the format
 	  understood by sunxi_name_to_gpio, e.g. PH1 for pin 1 of port H.
-
-<<<<<<< HEAD
-config MMC0_CD_PIN
-	string "Card detect pin for mmc0"
-	default "PF6" if MACH_SUN8I_A83T || MACH_SUNXI_H3_H5 || MACH_SUN50I
-	default ""
-	---help---
-	Set the card detect pin for mmc0, leave empty to not use cd. This
-	takes a string in the format understood by sunxi_name_to_gpio, e.g.
-	PH1 for pin 1 of port H.
-
-config MMC1_CD_PIN
-	string "Card detect pin for mmc1"
-	default ""
-	---help---
-	See MMC0_CD_PIN help text.
-
-config MMC2_CD_PIN
-	string "Card detect pin for mmc2"
-	default ""
-	---help---
-	See MMC0_CD_PIN help text.
-
-config MMC3_CD_PIN
-	string "Card detect pin for mmc3"
-	default ""
-	---help---
-	See MMC0_CD_PIN help text.
-=======
-config MMC1_PINS_PH
-	bool "Pins for mmc1 are on Port H"
-	depends on MACH_SUN4I || MACH_SUN7I || MACH_SUN8I_R40
-	---help---
-	Select this option for boards where mmc1 uses the Port H pinmux.
-
-config MMC_SUNXI_SLOT_EXTRA
-	int "mmc extra slot number"
-	default -1
-	---help---
-	sunxi builds always enable mmc0, some boards also have a second sdcard
-	slot or emmc on mmc1 - mmc3. Setting this to 1, 2 or 3 will enable
-	support for this.
-
-config USB0_VBUS_PIN
-	string "Vbus enable pin for usb0 (otg)"
-	default ""
-	---help---
-	Set the Vbus enable pin for usb0 (otg). This takes a string in the
-	format understood by sunxi_name_to_gpio, e.g. PH1 for pin 1 of port H.
-
-config USB0_VBUS_DET
-	string "Vbus detect pin for usb0 (otg)"
-	default ""
-	---help---
-	Set the Vbus detect pin for usb0 (otg). This takes a string in the
-	format understood by sunxi_name_to_gpio, e.g. PH1 for pin 1 of port H.
-
-config USB0_ID_DET
-	string "ID detect pin for usb0 (otg)"
-	default ""
-	---help---
-	Set the ID detect pin for usb0 (otg). This takes a string in the
-	format understood by sunxi_name_to_gpio, e.g. PH1 for pin 1 of port H.
-
-config USB1_VBUS_PIN
-	string "Vbus enable pin for usb1 (ehci0)"
-	default "PH6" if MACH_SUN4I || MACH_SUN7I
-	default "PH27" if MACH_SUN6I
-	---help---
-	Set the Vbus enable pin for usb1 (ehci0, usb0 is the otg). This takes
-	a string in the format understood by sunxi_name_to_gpio, e.g.
-	PH1 for pin 1 of port H.
-
-config USB2_VBUS_PIN
-	string "Vbus enable pin for usb2 (ehci1)"
-	default "PH3" if MACH_SUN4I || MACH_SUN7I
-	default "PH24" if MACH_SUN6I
-	---help---
-	See USB1_VBUS_PIN help text.
-
-config USB3_VBUS_PIN
-	string "Vbus enable pin for usb3 (ehci2)"
-	default ""
-	---help---
-	See USB1_VBUS_PIN help text.
->>>>>>> ab4bddad
 
 config I2C0_ENABLE
 	bool "Enable I2C/TWI controller 0"
