#
# Phy drivers for Allwinner platforms
#
config PHY_SUN4I_USB
	bool "Allwinner Sun4I USB PHY driver"
<<<<<<< HEAD
	depends on BOARD_SUNXI
=======
	depends on ARCH_SUNXI && !MACH_SUN9I
	default y
>>>>>>> 8445d8bf
	select DM_REGULATOR
	select PHY
	help
	  Enable this to support the transceiver that is part of Allwinner
	  sunxi SoCs.

	  This driver controls the entire USB PHY block, both the USB OTG
	  parts, as well as the 2 regular USB 2 host PHYs.

config INITIAL_USB_SCAN_DELAY
	int "Delay initial USB scan by x ms to allow builtin devices to init"
	depends on PHY_SUN4I_USB
	default 0
	help
	  Some boards have on board usb devices which need longer than
	  the USB spec's 1 second to connect from board powerup. Set
	  this option to a nonzero value to add an extra delay before
	  the first USB bus scan.

config PHY_SUN50I_USB3
	bool "Allwinner sun50i USB3 PHY driver"
	depends on ARCH_SUNXI
	select PHY
	help
	  Enable this to support the USB3 transceiver that is part of
	  Allwinner sun50i SoCs.<|MERGE_RESOLUTION|>--- conflicted
+++ resolved
@@ -3,12 +3,8 @@
 #
 config PHY_SUN4I_USB
 	bool "Allwinner Sun4I USB PHY driver"
-<<<<<<< HEAD
-	depends on BOARD_SUNXI
-=======
-	depends on ARCH_SUNXI && !MACH_SUN9I
+	depends on BOARD_SUNXI && !MACH_SUN9I
 	default y
->>>>>>> 8445d8bf
 	select DM_REGULATOR
 	select PHY
 	help
